--- conflicted
+++ resolved
@@ -56,16 +56,9 @@
     setup_requires = ["setuptools_scm"]
 
     lint_requirements = [
-<<<<<<< HEAD
-        "black==22.3.0",
-        "isort==5.13.2",
-        "mypy",
-        "types-requests",
+        "vivarium_dependencies[lint]",
         "types-setuptools",
         "types-psutil",
-=======
-        "vivarium_dependencies[lint]",
->>>>>>> 804e73e5
     ]
 
     test_requirements = [
