--- conflicted
+++ resolved
@@ -29,43 +29,11 @@
     "build",
     # Files below here should have their errors fixed and then be removed from this list
     # You will need to remove the mypy: ignore-errors comment from the file heading as well
-<<<<<<< HEAD
-=======
-    "docs/source/conf.py",
-    "setup.py",
-    "src/vivarium_cluster_tools/psimulate/cluster/interface.py",
-    "src/vivarium_cluster_tools/psimulate/redis_dbs/launcher.py",
-    "src/vivarium_cluster_tools/psimulate/redis_dbs/registry.py",
-    "src/vivarium_cluster_tools/psimulate/worker/core.py",
-    "src/vivarium_cluster_tools/psimulate/worker/load_test_work_horse.py",
-    "src/vivarium_cluster_tools/psimulate/worker/vivarium_work_horse.py",
-    "src/vivarium_cluster_tools/psimulate/branches.py",
-    "src/vivarium_cluster_tools/psimulate/cli.py",
-    "src/vivarium_cluster_tools/psimulate/jobs.py",
-    "src/vivarium_cluster_tools/psimulate/paths.py",
-    "src/vivarium_cluster_tools/psimulate/performance_logger.py",
-    "src/vivarium_cluster_tools/psimulate/pip_env.py",
-    "src/vivarium_cluster_tools/psimulate/runner.py",
-    "src/vivarium_cluster_tools/vipin/cli.py",
-    "src/vivarium_cluster_tools/vipin/perf_counters.py",
-    "tests/psimulate/cluster/test_interface.py",
-    "tests/psimulate/redis_dbs/test_registry.py",
-    "tests/psimulate/results/test_processing.py",
-    "tests/psimulate/worker/test_logging.py",
-    "tests/psimulate/worker/test_vivarium_work_horse.py",
-    "tests/psimulate/test_appending_perf_logs.py",
-    "tests/psimulate/test_branches.py",
-    "tests/psimulate/test_runner.py",
->>>>>>> f6c1660b
 ]
 
 disable_error_code = []
 
 # handle mypy errors when 3rd party packages are not typed.
 [[tool.mypy.overrides]]
-<<<<<<< HEAD
-module = ["drmaa"]
-=======
 module = ["drmaa", "requests"]
->>>>>>> f6c1660b
 ignore_missing_imports = true