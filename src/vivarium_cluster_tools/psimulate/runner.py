import os
import atexit
import math
import tempfile
import shutil
import socket
import subprocess
from typing import Tuple, List, Dict, Optional
from pathlib import Path
from time import sleep, time

import numpy as np
import pandas as pd
from loguru import logger

from vivarium.framework.configuration import build_model_specification
from vivarium.framework.utilities import collapse_nested_dict
from vivarium.framework.artifact import parse_artifact_path_config

from vivarium_cluster_tools.psimulate.branches import Keyspace
from vivarium_cluster_tools.psimulate import globals as vct_globals, utilities
from vivarium_cluster_tools.psimulate.registry import RegistryManager

drmaa = utilities.get_drmaa()


class RunContext:
    def __init__(self, model_specification_file: str, branch_configuration_file: str, output_directory: Path,
                 logging_directories: Dict[str, Path], num_input_draws: int, num_random_seeds: int,
                 restart: bool, expand: Dict[str, int], no_batch: bool):
        # TODO This constructor has side effects (it creates             directories under
        #      some circumstances) which is weird. It should probably be split
        #      into two phases with the side effects in the second phase.

        self.number_already_completed = 0
        self.output_directory = output_directory
        self.no_batch = no_batch
        self.sge_log_directory = logging_directories['sge']
        self.worker_log_directory = logging_directories['worker']

        if restart:
            self.keyspace = Keyspace.from_previous_run(self.output_directory)
            self.existing_outputs = pd.read_hdf(self.output_directory / 'output.hdf')
            if expand:
                self.keyspace.add_draws(expand['num_draws'])
                self.keyspace.add_seeds(expand['num_seeds'])
                self.keyspace.persist(self.output_directory)
        else:
            model_specification = build_model_specification(model_specification_file)

            self.keyspace = Keyspace.from_branch_configuration(num_input_draws, num_random_seeds,
                                                               branch_configuration_file)

            if "input_data.artifact_path" in self.keyspace.get_data():
                raise ValueError("An artifact path can only be supplied in the model specification file, "
                                 "not the branches configuration.")

            if "artifact_path" in model_specification.configuration.input_data:
                artifact_path = parse_artifact_path_config(model_specification.configuration)
                model_specification.configuration.input_data.update(
                    {"artifact_path": artifact_path},
                    source=__file__)

            model_specification_path = self.output_directory / 'model_specification.yaml'
            shutil.copy(model_specification_file, model_specification_path)

            self.existing_outputs = None

            # Log some basic stuff about the simulation to be run.
            self.keyspace.persist(self.output_directory)
        self.model_specification = self.output_directory / 'model_specification.yaml'


class NativeSpecification:
    def __init__(self, project, peak_memory, max_runtime, validation='n', threads=1, job_name='vivarium', **__):
        self.project = project
        self.peak_memory = peak_memory
        self.max_runtime = max_runtime
        self.validation = validation
        self.threads = threads
        self.job_name = job_name
        self.queue = self.get_valid_queue(max_runtime)

    @staticmethod
    def get_valid_queue(max_runtime: str):
        runtime_args = max_runtime.split(":")
        if len(runtime_args) != 3:
            raise ValueError("Invalid --max-runtime supplied. Format should be hh:mm:ss.")
        else:
            hours, minutes, seconds = runtime_args
        runtime_in_hours = int(hours) + float(minutes) / 60. + float(seconds) / 3600.
        if runtime_in_hours <= vct_globals.ALL_Q_MAX_RUNTIME_HOURS:
            return 'all.q'
        elif runtime_in_hours <= vct_globals.LONG_Q_MAX_RUNTIME_HOURS:
            return 'long.q'
        else:
            raise ValueError(f"Max runtime value too large. Must be less than {vct_globals.LONG_Q_MAX_RUNTIME_HOURS}h.")

    def __str__(self):
        return (f"-w {self.validation} -q {self.queue} -l m_mem_free={self.peak_memory} "
                f"-l h_rt={self.max_runtime} -l fthread={self.threads} -N {self.job_name} "
                f"-P {self.project}")


def init_job_template(jt: drmaa.JobTemplate, native_specification: NativeSpecification,
                      sge_log_directory, worker_log_directory, worker_settings_file) -> drmaa.JobTemplate:
    launcher = tempfile.NamedTemporaryFile(mode='w', dir='.', prefix='vivarium_cluster_tools_launcher_',
                                           suffix='.sh', delete=False)
    atexit.register(lambda: os.remove(launcher.name))
    output_dir = str(worker_settings_file.resolve().parent)
    launcher.write(f'''
    export VIVARIUM_LOGGING_DIRECTORY={worker_log_directory}
    export PYTHONPATH={output_dir}:$PYTHONPATH

    {shutil.which('rq')} worker -c {worker_settings_file.stem} --name ${{JOB_ID}}.${{SGE_TASK_ID}} --burst -w "vivarium_cluster_tools.psimulate.distributed_worker.ResilientWorker" --exception-handler "vivarium_cluster_tools.psimulate.distributed_worker.retry_handler" vivarium

    ''')
    launcher.close()

    jt.workingDirectory = os.getcwd()
    jt.remoteCommand = shutil.which('sh')
    jt.args = [launcher.name]
    jt.outputPath = f":{sge_log_directory}"
    jt.errorPath = f":{sge_log_directory}"
    jt.jobEnvironment = {
        'LC_ALL': 'en_US.UTF-8',
        'LANG': 'en_US.UTF-8',
    }
    jt.joinFiles = True
    jt.nativeSpecification = str(native_specification)
    return jt


def get_random_free_port() -> int:
    # NOTE: this implementation is vulnerable to rare race conditions where some other process gets the same
    # port after we free our socket but before we use the port number we got. Should be so rare in practice
    # that it doesn't matter.
    s = socket.socket()
    s.bind(('', 0))
    port = s.getsockname()[1]
    s.close()
    return port


def launch_redis(port: int) -> subprocess.Popen:
    try:
        # inline config for redis server.
        redis_process = subprocess.Popen(["redis-server", "--port", f"{port}",
                                          "--timeout", "2",
                                          "--protected-mode", "no"], stdout=subprocess.DEVNULL,
                                         stderr=subprocess.DEVNULL)
    except FileNotFoundError:
        raise OSError("In order for redis to launch you need both the redis client and the python bindings. "
                      "You seem to be missing the redis client.  Do 'conda install redis' and try again. If "
                      "failures continue you may need to download redis yourself, make it and add it to PATH.")
    atexit.register(redis_process.kill)
    return redis_process


def launch_redis_processes(num_processes: int) -> Tuple[str, List[Tuple[str, int]]]:
    hostname = socket.getfqdn()
    redis_ports = []
    for i in range(num_processes):
        port = get_random_free_port()
        logger.info(f'Starting Redis Broker at {hostname}:{port}')
        launch_redis(port)
        redis_ports.append((hostname, port))

    redis_urls = [f'redis://{hostname}:{port}' for hostname, port in redis_ports]
    worker_config = f"import random\nredis_urls = {redis_urls}\nREDIS_URL = random.choice(redis_urls)\n\n"
    return worker_config, redis_ports


def start_cluster(drmaa_session: drmaa.Session, num_workers: int, sge_log_directory, worker_log_directory,
                  worker_settings_file, native_specification: NativeSpecification):
    s = drmaa_session
    jt = init_job_template(s.createJobTemplate(), native_specification, sge_log_directory,
                           worker_log_directory, worker_settings_file)
    if num_workers:
        job_ids = s.runBulkJobs(jt, 1, num_workers, 1)
        array_job_id = job_ids[0].split('.')[0]

        def kill_jobs():
            if "drmaa" not in dir():
                # FIXME: The global drmaa should be available here.
                #        This is maybe a holdover from old code?
                #        Maybe something to do with atexit?
                drmaa = utilities.get_drmaa()

            try:
                s.control(array_job_id, drmaa.JobControlAction.TERMINATE)
            # FIXME: Hack around issue where drmaa.errors sometimes doesn't
            #        exist.
            except Exception as e:
                if 'There are no jobs registered' in str(e):
                    # This is the case where all our workers have already shut down
                    # on their own, which isn't actually an error.
                    pass
                elif 'Discontinued delete' in str(e):
                    # sge has already cleaned up some of the jobs.
                    pass
                else:
                    raise

        atexit.register(kill_jobs)


<<<<<<< HEAD
def build_job_list(ctx: RunContext) -> List[dict]:
=======
class RunContext:
    def __init__(self, model_specification_file, branch_configuration_file, output_directory,
                 logging_directories, num_input_draws, num_random_seeds, restart,
                 expand, no_batch):
        # TODO This constructor has side effects (it creates directories under
        #      some circumstances) which is weird. It should probably be split
        #      into two phases with the side effects in the second phase.

        self.number_already_completed = 0
        self.output_directory = output_directory
        self.no_batch = no_batch
        self.sge_log_directory = logging_directories['sge']
        self.worker_log_directory = logging_directories['worker']

        if restart:
            self.keyspace = Keyspace.from_previous_run(self.output_directory)
            self.existing_outputs = pd.read_hdf(self.output_directory / 'output.hdf')
            if expand:
                self.keyspace.add_draws(expand['num_draws'])
                self.keyspace.add_seeds(expand['num_seeds'])
                self.keyspace.persist(self.output_directory)
        else:
            model_specification = build_model_specification(model_specification_file)

            self.keyspace = Keyspace.from_branch_configuration(num_input_draws, num_random_seeds,
                                                               branch_configuration_file)

            if "input_data.artifact_path" in self.keyspace.get_data():
                raise ValueError("An artifact path can only be supplied in the model specification file, "
                                 "not the branches configuration.")

            if "artifact_path" in model_specification.configuration.input_data:
                artifact_path = parse_artifact_path_config(model_specification.configuration)
                model_specification.configuration.input_data.update(
                    {"artifact_path": artifact_path},
                    source=__file__)

            model_specification_path = self.output_directory / 'model_specification.yaml'
            shutil.copy(model_specification_file, model_specification_path)

            self.existing_outputs = None

            # Log some basic stuff about the simulation to be run.
            self.keyspace.persist(self.output_directory)
        self.model_specification = self.output_directory / 'model_specification.yaml'


class NativeSpecification:
    def __init__(self, project, peak_memory, max_runtime, threads, job_name, **__):
        self.project = project
        self.peak_memory = peak_memory
        self.max_runtime = max_runtime
        self.threads = threads
        self.job_name = job_name
        self.queue = self.get_valid_queue(max_runtime)
        self.qsub_validation = 'n'

    @staticmethod
    def get_valid_queue(max_runtime: str):
        runtime_args = max_runtime.split(":")
        if len(runtime_args) != 3:
            raise ValueError("Invalid --max-runtime supplied. Format should be hh:mm:ss.")
        else:
            hours, minutes, seconds = runtime_args
        runtime_in_hours = int(hours) + float(minutes) / 60. + float(seconds) / 3600.
        if runtime_in_hours <= vct_globals.ALL_Q_MAX_RUNTIME_HOURS:
            return 'all.q'
        elif runtime_in_hours <= vct_globals.LONG_Q_MAX_RUNTIME_HOURS:
            return 'long.q'
        else:
            raise ValueError(f"Max runtime value too large. Must be less than {vct_globals.LONG_Q_MAX_RUNTIME_HOURS}h.")

    def __str__(self):
        return (f"-w {self.qsub_validation} -q {self.queue} -l m_mem_free={self.peak_memory} "
                f"-l h_rt={self.max_runtime} -l fthread={self.threads} -N {self.job_name} "
                f"-P {self.project}")


def build_job_list(ctx):
>>>>>>> 847ccc2b
    jobs = []
    number_already_completed = 0

    for (input_draw, random_seed, branch_config) in ctx.keyspace:
        parameters = {'model_specification_file': str(ctx.model_specification),
                      'branch_configuration': branch_config,
                      'input_draw': int(input_draw),
                      'random_seed': int(random_seed),
                      'results_path': ctx.output_directory,
                      }

        do_schedule = True
        if ctx.existing_outputs is not None:
            mask = ctx.existing_outputs.input_draw == int(input_draw)
            mask &= ctx.existing_outputs.random_seed == int(random_seed)
            if branch_config:
                for k, v in collapse_nested_dict(branch_config):
                    if isinstance(v, float):
                        mask &= np.isclose(ctx.existing_outputs[k], v)
                    else:
                        mask &= ctx.existing_outputs[k] == v
            do_schedule = not np.any(mask)

        if do_schedule:
            jobs.append(parameters)
        else:
            number_already_completed += 1

    if number_already_completed:
        logger.info(f"{number_already_completed} of {len(ctx.keyspace)} jobs completed in previous run.")
        if number_already_completed != len(ctx.existing_outputs):
            logger.warning("There are jobs from the previous run which would not have been created "
                           "with the configuration saved with the run. That either means that code "
                           "has changed between then and now or that the outputs or configuration data "
                           "have been modified. This may represent a serious error so give it some thought.")

    ctx.number_already_completed = number_already_completed
    np.random.shuffle(jobs)
    return jobs


def concat_preserve_types(df_list):
    """Concatenation preserves all ``numpy`` dtypes but does not preserve any
    pandas speciifc dtypes (e.g., categories become objects."""
    dtypes = df_list[0].dtypes
    columns_by_dtype = [list(dtype_group.index) for _, dtype_group in dtypes.groupby(dtypes)]

    splits = []
    for columns in columns_by_dtype:
        slices = [df.filter(columns) for df in df_list]
        splits.append(pd.DataFrame(data=np.concatenate(slices), columns=columns))
    return pd.concat(splits, axis=1)


def concat_results(old_results, new_results):
    # Skips all the pandas index checking because columns are in the same order.
    start = time()

    to_concat = [d.reset_index(drop=True) for d in new_results]
    if not old_results.empty:
        to_concat += [old_results.reset_index(drop=True)]

    results = concat_preserve_types(to_concat)

    end = time()
    logger.info(f"Concatenated {len(new_results)} results in {end - start:.2f}s.")
    return results


def write_results_batch(ctx, written_results, unwritten_results, batch_size=50):
    new_results_to_write, unwritten_results = (unwritten_results[:batch_size], unwritten_results[batch_size:])
    results_to_write = concat_results(written_results, new_results_to_write)

    start = time()
    retries = 3
    while retries:
        try:
            output_path = ctx.output_directory / 'output.hdf'
            # Writing to an hdf over and over balloons the file size so write to new file and move it over to avoid
            temp_output_path = output_path.with_name(output_path.name + 'update')
            results_to_write.to_hdf(temp_output_path, 'data')
            temp_output_path.replace(output_path)
            break
        except Exception as e:
            logger.warning(f'Error trying to write results to hdf, retries remaining {retries}')
            sleep(30)
            retries -= 1
    end = time()
    logger.info(f"Updated output.hdf in {end - start:.4f}s.")
    return results_to_write, unwritten_results


def process_job_results(registry_manager: RegistryManager, ctx: RunContext):
    start_time = time()

    if ctx.existing_outputs is not None:
        written_results = ctx.existing_outputs
    else:
        written_results = pd.DataFrame()
    unwritten_results = []

    logger.info('Entering main processing loop.')
    batch_size = 200
    while registry_manager.jobs_to_finish:
        sleep(5)
        unwritten_results.extend(registry_manager.get_results())
        if ctx.no_batch and unwritten_results:
            written_results, unwritten_results = write_results_batch(ctx, written_results,
                                                                     unwritten_results, len(unwritten_results))
        elif len(unwritten_results) > batch_size:
            written_results, unwritten_results = write_results_batch(ctx, written_results,
                                                                     unwritten_results, batch_size)

        registry_manager.update_and_report()
        logger.info(f'Unwritten results: {len(unwritten_results)}')
        logger.info(f'Elapsed time: {(time() - start_time)/60:.1f} minutes.')

    batch_size = 500
    while unwritten_results:
        written_results, unwritten_results = write_results_batch(ctx, written_results, unwritten_results,
                                                                 batch_size=batch_size)
        logger.info(f'Unwritten results: {len(unwritten_results)}')
        logger.info(f'Elapsed time: {(time() - start_time) / 60:.1f} minutes.')


def check_user_sge_config():
    """Warn if a user has set their stdout and stderr output paths
    in a home directory config file. This overrides settings from py-drmaa."""

    sge_config = Path().home() / ".sge_request"

    if sge_config.exists():
        with sge_config.open('r') as f:
            for line in f:
                line = line.strip()
                if (('-o ' in line) or ('-e' in line)) and not line.startswith("#"):
                    logger.warning("You may have settings in your .sge_request file "
                                   "that could overwrite the log location set by this script. "
                                   f"Your .sge_request file is here: {sge_config}.  Look for "
                                   "-o and -e and comment those lines to receive logs side-by-side"
                                   "with the worker logs.")


def main(model_specification_file: str, branch_configuration_file: str, result_directory: str,
<<<<<<< HEAD
         native_specification: NativeSpecification, redis_processes: int, num_input_draws: Optional[int] = None,
         num_random_seeds: Optional[int] = None, restart:  bool = False,
         expand: Optional[Dict[str, int]] = None, no_batch: bool = False):
=======
         native_specification: dict, redis_processes: int, num_input_draws=None,
         num_random_seeds=None, restart=False, expand=None, no_batch=False):
>>>>>>> 847ccc2b

    utilities.exit_if_on_submit_host(utilities.get_hostname())

    output_dir, logging_dirs = utilities.setup_directories(model_specification_file, result_directory,
                                                           restart, expand=(num_input_draws or num_random_seeds))

    native_specification['job_name'] = output_dir.parts[-2]
    native_specification = NativeSpecification(**native_specification)

    utilities.configure_master_process_logging_to_file(logging_dirs['main'])
    utilities.validate_environment(output_dir)

    ctx = RunContext(model_specification_file, branch_configuration_file, output_dir, logging_dirs,
                     num_input_draws, num_random_seeds, restart, expand, no_batch)
    check_user_sge_config()
    jobs = build_job_list(ctx)

    if len(jobs) == 0:
        logger.info("Nothing to do")
        return

    logger.info('Starting jobs. Results will be written to: {}'.format(ctx.output_directory))

    if redis_processes == -1:
        redis_processes = int(math.ceil(len(jobs) / vct_globals.DEFAULT_JOBS_PER_REDIS_INSTANCE))

    worker_template, redis_ports = launch_redis_processes(redis_processes)
    worker_file = output_dir / 'settings.py'
    with worker_file.open('w') as f:
        f.write(worker_template)

    registry_manager = RegistryManager(redis_ports, ctx.number_already_completed)
    registry_manager.enqueue(jobs)

    drmaa_session = drmaa.Session()
    drmaa_session.initialize()

    start_cluster(drmaa_session,
                  len(jobs),
                  ctx.sge_log_directory,
                  ctx.worker_log_directory,
                  worker_file,
                  native_specification)

    process_job_results(registry_manager, ctx)

    logger.info('Jobs completed. Results written to: {}'.format(ctx.output_directory))<|MERGE_RESOLUTION|>--- conflicted
+++ resolved
@@ -205,89 +205,7 @@
         atexit.register(kill_jobs)
 
 
-<<<<<<< HEAD
 def build_job_list(ctx: RunContext) -> List[dict]:
-=======
-class RunContext:
-    def __init__(self, model_specification_file, branch_configuration_file, output_directory,
-                 logging_directories, num_input_draws, num_random_seeds, restart,
-                 expand, no_batch):
-        # TODO This constructor has side effects (it creates directories under
-        #      some circumstances) which is weird. It should probably be split
-        #      into two phases with the side effects in the second phase.
-
-        self.number_already_completed = 0
-        self.output_directory = output_directory
-        self.no_batch = no_batch
-        self.sge_log_directory = logging_directories['sge']
-        self.worker_log_directory = logging_directories['worker']
-
-        if restart:
-            self.keyspace = Keyspace.from_previous_run(self.output_directory)
-            self.existing_outputs = pd.read_hdf(self.output_directory / 'output.hdf')
-            if expand:
-                self.keyspace.add_draws(expand['num_draws'])
-                self.keyspace.add_seeds(expand['num_seeds'])
-                self.keyspace.persist(self.output_directory)
-        else:
-            model_specification = build_model_specification(model_specification_file)
-
-            self.keyspace = Keyspace.from_branch_configuration(num_input_draws, num_random_seeds,
-                                                               branch_configuration_file)
-
-            if "input_data.artifact_path" in self.keyspace.get_data():
-                raise ValueError("An artifact path can only be supplied in the model specification file, "
-                                 "not the branches configuration.")
-
-            if "artifact_path" in model_specification.configuration.input_data:
-                artifact_path = parse_artifact_path_config(model_specification.configuration)
-                model_specification.configuration.input_data.update(
-                    {"artifact_path": artifact_path},
-                    source=__file__)
-
-            model_specification_path = self.output_directory / 'model_specification.yaml'
-            shutil.copy(model_specification_file, model_specification_path)
-
-            self.existing_outputs = None
-
-            # Log some basic stuff about the simulation to be run.
-            self.keyspace.persist(self.output_directory)
-        self.model_specification = self.output_directory / 'model_specification.yaml'
-
-
-class NativeSpecification:
-    def __init__(self, project, peak_memory, max_runtime, threads, job_name, **__):
-        self.project = project
-        self.peak_memory = peak_memory
-        self.max_runtime = max_runtime
-        self.threads = threads
-        self.job_name = job_name
-        self.queue = self.get_valid_queue(max_runtime)
-        self.qsub_validation = 'n'
-
-    @staticmethod
-    def get_valid_queue(max_runtime: str):
-        runtime_args = max_runtime.split(":")
-        if len(runtime_args) != 3:
-            raise ValueError("Invalid --max-runtime supplied. Format should be hh:mm:ss.")
-        else:
-            hours, minutes, seconds = runtime_args
-        runtime_in_hours = int(hours) + float(minutes) / 60. + float(seconds) / 3600.
-        if runtime_in_hours <= vct_globals.ALL_Q_MAX_RUNTIME_HOURS:
-            return 'all.q'
-        elif runtime_in_hours <= vct_globals.LONG_Q_MAX_RUNTIME_HOURS:
-            return 'long.q'
-        else:
-            raise ValueError(f"Max runtime value too large. Must be less than {vct_globals.LONG_Q_MAX_RUNTIME_HOURS}h.")
-
-    def __str__(self):
-        return (f"-w {self.qsub_validation} -q {self.queue} -l m_mem_free={self.peak_memory} "
-                f"-l h_rt={self.max_runtime} -l fthread={self.threads} -N {self.job_name} "
-                f"-P {self.project}")
-
-
-def build_job_list(ctx):
->>>>>>> 847ccc2b
     jobs = []
     number_already_completed = 0
 
@@ -432,14 +350,9 @@
 
 
 def main(model_specification_file: str, branch_configuration_file: str, result_directory: str,
-<<<<<<< HEAD
-         native_specification: NativeSpecification, redis_processes: int, num_input_draws: Optional[int] = None,
+         native_specification: dict, redis_processes: int, num_input_draws: Optional[int] = None,
          num_random_seeds: Optional[int] = None, restart:  bool = False,
          expand: Optional[Dict[str, int]] = None, no_batch: bool = False):
-=======
-         native_specification: dict, redis_processes: int, num_input_draws=None,
-         num_random_seeds=None, restart=False, expand=None, no_batch=False):
->>>>>>> 847ccc2b
 
     utilities.exit_if_on_submit_host(utilities.get_hostname())
 
