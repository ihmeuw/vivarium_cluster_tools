--- conflicted
+++ resolved
@@ -68,14 +68,13 @@
 
 
 class NativeSpecification:
-<<<<<<< HEAD
-    def __init__(self, project: str, queue: str, peak_memory: int, max_runtime: str, threads: int, job_name: str, **__):
+    def __init__(self, project: str, queue: str, peak_memory: int, max_runtime: str, job_name: str, **__):
         self.project = project
         self.peak_memory = peak_memory
         self.max_runtime = max_runtime
+        self.job_name = job_name
         self.queue = self.get_queue(queue, max_runtime)
-        self.threads = threads
-        self.job_name = job_name
+        self.threads = vct_globals.DEFAULT_THREADS_PER_JOB
         self.qsub_validation = 'n'
 
     def get_queue(self, queue: str, max_runtime: str) -> str:
@@ -88,16 +87,6 @@
             else:
                 raise ValueError("Specified queue is not valid for jobs with the max runtime provided. "
                                  "Likely you requested all.q for a job requiring long.q.")
-=======
-    def __init__(self, project: str, peak_memory: int, max_runtime: str, job_name: str, **__):
-        self.project = project
-        self.peak_memory = peak_memory
-        self.max_runtime = max_runtime
-        self.job_name = job_name
-        self.queue = self.get_valid_queue(max_runtime)
-        self.threads = vct_globals.DEFAULT_THREADS_PER_JOB
-        self.qsub_validation = 'n'
->>>>>>> 8d131d5c
 
     @staticmethod
     def get_valid_queues(max_runtime: str) -> List[str]:
