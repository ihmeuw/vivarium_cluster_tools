import os
import sys
from datetime import datetime
from pathlib import Path

from loguru import logger
from typing import Dict, List, Tuple, Optional

# depending on version of pip, freeze may be in one of two places
try:
    from pip._internal.operations import freeze
except ImportError:
    from pip.operations import freeze

from vivarium_cluster_tools.psimulate import globals as vct_globals


def get_drmaa():
    try:
        import drmaa
    except (RuntimeError, OSError):
        if 'SGE_CLUSTER_NAME' in os.environ:
            sge_cluster_name = os.environ['SGE_CLUSTER_NAME']
            if sge_cluster_name == "cluster":  # new cluster
                os.environ['DRMAA_LIBRARY_PATH'] = '/opt/sge/lib/lx-amd64/libdrmaa.so'
            else:  # old cluster - dev or prod
                os.environ['DRMAA_LIBRARY_PATH'] = f'/usr/local/UGE-{sge_cluster_name}/lib/lx-amd64/libdrmaa.so'
            import drmaa
        else:
            drmaa = object()
    return drmaa


def add_logging_sink(sink, verbose, colorize=False, serialize=False):
    message_format = ('<green>{time:YYYY-MM-DD HH:mm:ss.SSS}</green> | '
                      '<cyan>{name}</cyan>:<cyan>{function}</cyan>:<cyan>{line}</cyan> '
                      '- <level>{message}</level>')
    if verbose == 0:
        def quiet_filter(record):
            return record.get('extra', {}).get('queue', None) == 'all'

        logger.add(sink, colorize=colorize, level="INFO", format=message_format,
                   filter=quiet_filter, serialize=serialize)
    elif verbose == 1:
        logger.add(sink, colorize=colorize, level="INFO", format=message_format, serialize=serialize)
    elif verbose >= 2:
        logger.add(sink, colorize=colorize, level="DEBUG", format=message_format, serialize=serialize)


def configure_master_process_logging_to_terminal(verbose):
    logger.remove(0)  # Clear default configuration
    add_logging_sink(sys.stdout, verbose, colorize=True)


def configure_master_process_logging_to_file(output_directory: Path):
    master_log = output_directory / 'master.log'
    serial_log = output_directory / 'master.log.json'
    add_logging_sink(master_log, verbose=2)
    add_logging_sink(serial_log, verbose=2, serialize=True)


def get_output_directory(model_specification_file=None, output_directory=None, restart=False) -> Path:
    if restart:
        output_directory = Path(output_directory)
    else:
        root = Path(output_directory) if output_directory else Path(vct_globals.DEFAULT_OUTPUT_DIRECTORY)
        launch_time = datetime.now().strftime("%Y_%m_%d_%H_%M_%S")
        model_specification_name = Path(model_specification_file).stem
        output_directory = root / model_specification_name / launch_time
    return output_directory


def set_permissions(output_dir):
<<<<<<< HEAD
    """Call to achieve side effect of relaxing permissions
       on output dir and the parent"""
    output_dir.parent.chmod(vct_globals.DIRECTORY_PERMS)
    output_dir.chmod(vct_globals.DIRECTORY_PERMS)
=======
    """Call to achieve side effect of relaxing permissions to 775
        on output dir and the parent"""
    permissions = 0o775
    output_dir.parent.chmod(permissions)
    output_dir.chmod(permissions)
>>>>>>> 847ccc2b


def setup_directories(model_specification_file: str, result_directory: str,
                      restart: bool, expand: bool) -> Tuple[Path, Dict[str, Path]]:
    output_directory = get_output_directory(model_specification_file, result_directory, restart)

    if restart and not expand:
        command = 'restart'
        launch_time = datetime.now().strftime("%Y_%m_%d_%H_%M_%S")
    elif restart and expand:
        command = 'expand'
        launch_time = datetime.now().strftime("%Y_%m_%d_%H_%M_%S")
    else:
        command = 'run'
        launch_time = output_directory.stem

    logging_directory = output_directory / "logs" / f'{launch_time}_{command}'

    logging_dirs = {'main': logging_directory,
                    'sge': logging_directory / 'sge_logs',
                    'worker': logging_directory / 'worker_logs'}

    output_directory.mkdir(exist_ok=True, parents=True)
    set_permissions(output_directory)
    for d in logging_dirs.values():
        d.mkdir(parents=True)
        set_permissions(d)

    return output_directory, logging_dirs


def get_cluster_name():
    try:
        cluster_name = {'prod': 'cluster-prod',
                        'dev': 'cluster-dev',
                        'cluster': 'cluster-fair'}[os.environ['SGE_CLUSTER_NAME']]
    except KeyError:
        raise RuntimeError('This tool must be run from the IHME cluster.')
    return cluster_name


def get_hostname() -> str:
    return os.environ.get(vct_globals.CLUSTER_ENV_HOSTNAME)


def exit_if_on_submit_host(name: str):
    if vct_globals.SUBMIT_HOST_MARKER in name:
        raise RuntimeError('This tool must not be run from a submit host.')


def chunks(l, n):
    """Yield successive n-sized chunks from l."""
    for i in range(0, len(l), n):
        yield l[i:i + n]


def parse_package_version(s: str) -> Tuple[str, str]:
    if 'no version control' in s:  # installed from non-git controlled source code in editable mode
        s = s.split('(')[1].split(')')[0]  # yields <package>==<version>

    packaged = s.split('==')
    if len(packaged) == 2:  # not installed from source code, e.g., <package>==<version>
        package = packaged[0]
        version = packaged[1]
    else:  # installed from source code in editable mode so more parsing required
        sourced = s.split('=')
        package = sourced[-1]
        version = sourced[0].split('@')[-1].replace('#egg', '')  # version here is git hash
    return package, version


def convert_pip_list_to_dict(pf_list: List[str]) -> Dict:
    return {p: v for p, v in [parse_package_version(s) for s in pf_list]}


def compare_environments(current: Dict, original: Dict):
    differences = []

    current_packages = set(current.keys())
    original_packages = set(original.keys())

    new_packages = current_packages.difference(original_packages)
    if new_packages:
        differences.append(
            f'The current environment contains the following packages not present in the original '
            f'environment: {new_packages}.')

    missing_packages = original_packages.difference(current_packages)
    if missing_packages:
        differences.append(
            f'The current environment is missing the following packages present in the original '
            f'environment: {missing_packages}.')

    differing_versions = []
    for p in current_packages.intersection(original_packages):
        if current[p] != original[p]:
            differing_versions.append(f'{p}: {original[p]} -> {current[p]}')

    if differing_versions:
        differences.append(
            f'Different versions found in current and original environment for the following '
            f'packages: {differing_versions}.')

    if differences:
        differences = "\n".join(differences)
        raise ValueError(f'Differences found between environment used for original run and current environment. '
                         f'In order to successfully run, you should make a new environment using the requirements.txt '
                         f'file found in the output directory. Differences found as follows: {differences}.')


def validate_environment(output_dir: Path):
    original_environment_file = output_dir / 'requirements.txt'

    current_environment_list = [p for p in freeze.freeze()]
    if not original_environment_file.exists():  # original run
        with original_environment_file.open('w') as f:
            f.write('\n'.join(current_environment_list))
    else:  # compare with original
        with original_environment_file.open('r') as f:
            original_environment_list = [line.replace('\n', '') for line in f]
        current_environment = convert_pip_list_to_dict(current_environment_list)
        original_environment = convert_pip_list_to_dict(original_environment_list)
        compare_environments(current_environment, original_environment)
        logger.info('Validation of environment successful. All pip installed packages match '
                    'original versions. Run can proceed.')<|MERGE_RESOLUTION|>--- conflicted
+++ resolved
@@ -71,18 +71,11 @@
 
 
 def set_permissions(output_dir):
-<<<<<<< HEAD
-    """Call to achieve side effect of relaxing permissions
-       on output dir and the parent"""
-    output_dir.parent.chmod(vct_globals.DIRECTORY_PERMS)
-    output_dir.chmod(vct_globals.DIRECTORY_PERMS)
-=======
     """Call to achieve side effect of relaxing permissions to 775
         on output dir and the parent"""
     permissions = 0o775
     output_dir.parent.chmod(permissions)
     output_dir.chmod(permissions)
->>>>>>> 847ccc2b
 
 
 def setup_directories(model_specification_file: str, result_directory: str,
