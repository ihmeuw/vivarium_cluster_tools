--- conflicted
+++ resolved
@@ -5,12 +5,8 @@
 import socket
 import subprocess
 import math
-<<<<<<< HEAD
-=======
+from pathlib import Path
 import random
-from typing import Dict
->>>>>>> 5fdc305d
-from pathlib import Path
 from time import sleep, time
 from types import SimpleNamespace
 
@@ -291,7 +287,7 @@
                         job = queue.fetch_job(job_id)
                     except redis.exceptions.ConnectionError:
                         backoff = random.random()*60
-                        logging.error(f"Couldn't connect to redis. Retrying in {backoff}...")
+                        logger.error(f"Couldn't connect to redis. Retrying in {backoff}...")
                         retries += 1
                         sleep(backoff)
                 end = time()
