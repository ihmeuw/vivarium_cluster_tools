import os
import atexit
import tempfile
import shutil
import socket
import subprocess
import math
from typing import Dict
from pathlib import Path
from time import sleep, time
from getpass import getuser
from types import SimpleNamespace

import numpy as np
import pandas as pd
import redis
from rq import Queue, get_failed_queue
from rq.registry import StartedJobRegistry, FinishedJobRegistry

try:
    import drmaa
except (RuntimeError, OSError):
    sge_cluster_name = os.environ['SGE_CLUSTER_NAME']
    if sge_cluster_name == "cluster":  # new cluster
        os.environ['DRMAA_LIBRARY_PATH'] = '/opt/sge/lib/lx-amd64/libdrmaa.so'
    else:  # old cluster - dev or prod
        os.environ['DRMAA_LIBRARY_PATH'] = f'/usr/local/UGE-{sge_cluster_name}/lib/lx-amd64/libdrmaa.so'
    import drmaa

from vivarium.framework.configuration import build_model_specification
from vivarium.framework.results_writer import get_results_writer, ResultsWriter
from vivarium.framework.utilities import collapse_nested_dict
from vivarium_cluster_tools.branches import Keyspace
from vivarium_cluster_tools.distributed_worker import ResilientWorker
from vivarium_public_health.dataset_manager import Artifact, parse_artifact_path_config

import logging

_log = logging.getLogger(__name__)


def uge_specification(peak_memory, project, job_name):
    try:
        if os.environ['SGE_CLUSTER_NAME'] == "dev":
            project = None
        else:  # prod or new cluster
            assert project in ['proj_cost_effect', 'proj_cost_effect_diarrhea',
                               'proj_cost_effect_dcpn', 'proj_cost_effect_conic',
                               'proj_csu'], 'Script only for use by sanofi and cost effectiveness teams.'
            project = project
    except KeyError:
        raise Exception('This script must be run on the IHME cluster')

    preamble = '-w n -q all.q -l m_mem_free={}G -N {}'.format(peak_memory, job_name)

    if os.environ['SGE_CLUSTER_NAME'] == "cluster":
        preamble += " -l fthread=2"
        preamble += " -l archive=TRUE"
    else:
        # Calculate slot count based on expected peak memory usage and 2g per slot
        num_slots = int(math.ceil(peak_memory / 2.5))
        preamble += ' -pe multi_slot {}'.format(num_slots)

    if project:
        preamble += ' -P {}'.format(project)

    return preamble


def init_job_template(jt, peak_memory, broker_url, sge_log_directory, worker_log_directory, project, job_name):
    launcher = tempfile.NamedTemporaryFile(mode='w', dir='.', prefix='celery_worker_launcher_',
                                           suffix='.sh', delete=False)
    atexit.register(lambda: os.remove(launcher.name))
    launcher.write(f'''
    export CEAM_LOGGING_DIRECTORY={worker_log_directory}
    {shutil.which(
        'rq')} worker --url {broker_url} --name ${{JOB_ID}}.${{SGE_TASK_ID}} --burst -w "vivarium_cluster_tools.distributed_worker.ResilientWorker" --exception-handler "vivarium_cluster_tools.distributed_worker.retry_handler" ceam

    ''')
    launcher.close()

    jt.workingDirectory = os.getcwd()
    jt.remoteCommand = shutil.which('sh')
    jt.args = [launcher.name]
    jt.outputPath = f":{sge_log_directory}"
    jt.errorPath = f":{sge_log_directory}"
    sge_cluster = os.environ['SGE_CLUSTER_NAME']
    jt.jobEnvironment = {
        'LC_ALL': 'en_US.UTF-8',
        'LANG': 'en_US.UTF-8',
        'SGE_CLUSTER_NAME': sge_cluster,
    }
    jt.joinFiles = True
    jt.nativeSpecification = uge_specification(peak_memory, project, job_name)
    return jt


def get_random_free_port():
    # NOTE: this implementation is vulnerable to rare race conditions where some other process gets the same
    # port after we free our socket but before we use the port number we got. Should be so rare in practice
    # that it doesn't matter.
    s = socket.socket()
    s.bind(('', 0))
    port = s.getsockname()[1]
    s.close()
    return port


def launch_redis(port):
    try:
        # inline config for redis server.
        redis_process = subprocess.Popen(["redis-server", "--port", f"{port}",
                                          "--timeout", "2",
                                          "--protected-mode", "no"], stdout=subprocess.DEVNULL,
                                         stderr=subprocess.DEVNULL)
    except FileNotFoundError:
        raise OSError("In order for redis to launch you need both the redis client and the python bindings. "
                      "You seem to be missing the redis client.  Do 'conda install redis' and try again. If "
                      "failures continue you may need to download redis yourself, make it and add it to PATH.")
    atexit.register(redis_process.kill)
    return redis_process


def start_cluster(drmaa_session, num_workers, peak_memory, sge_log_directory, worker_log_directory, project,
                  job_name="ceam"):
    hostname = socket.getfqdn()
    port = get_random_free_port()
    _log.info('Starting Redis Broker at %s:%s', hostname, port)
    broker_process = launch_redis(port)
    broker_url = 'redis://{}:{}'.format(hostname, port)

    s = drmaa_session
    jt = init_job_template(s.createJobTemplate(), peak_memory, broker_url, sge_log_directory,
                           worker_log_directory, project, job_name)
    if num_workers:
        job_ids = s.runBulkJobs(jt, 1, num_workers, 1)
        array_job_id = job_ids[0].split('.')[0]

        def kill_jobs():
            if "drmaa" not in dir():
                import drmaa
            try:
                s.control(array_job_id, drmaa.JobControlAction.TERMINATE)
            except drmaa.errors.InvalidJobException:
                # This is the case where all our workers have already shut down
                # on their own, which isn't actually an error.
                pass

        atexit.register(kill_jobs)

    queue = Queue('ceam', connection=redis.Redis(hostname, port))
    return queue


def configure_sge_logging(results_root, quiet):
    if quiet:
        sge_log_directory = "/dev/null"
    else:
        sge_log_directory = os.path.join(results_root, "sge_logs")
        os.makedirs(sge_log_directory, exist_ok=True)

    return sge_log_directory


def configure_worker_logging(results_root, log_path, quiet):
    if '{results_root}' in log_path:
        master_log_file = log_path.format(results_root=results_root)
    else:
        master_log_file = log_path  # Could be more defensive
    log_level = logging.ERROR if quiet else logging.DEBUG
    logging.basicConfig(format='%(asctime)s - %(name)s - %(levelname)s - %(message)s',
                        filename=master_log_file, level=log_level)
    logging.getLogger().addHandler(logging.StreamHandler())

    worker_log_directory = os.path.join(results_root, 'worker_logs')
    os.makedirs(worker_log_directory, exist_ok=True)

    return worker_log_directory


def get_default_output_directory(run_type):
    """Returns the default output directory for the run type specified.

    Parameters
    ----------
    run_type : {'validation', 'final'}

    Returns
    -------
    str
        The default output directory.
    """
    if run_type == 'validation':
        username = getuser()
        return f'/share/scratch/users/{username}/vivarium_results'
    elif run_type == 'final':
        return '/home/j/Project/Cost_Effectiveness/CEAM/Results'
    else:
        raise ValueError(f'Run type must be either "validation" or "final".  You specified {run_type}')


def validate_arguments(arguments: Dict) -> Dict:
    if arguments.restart and not arguments.result_directory:
        raise ValueError(f"'result_directory' Must be specified with 'restart'")
    if not arguments.restart and not arguments.model_specification_file:
        raise ValueError(f"simulation configuration file must be supplied to run distrbuted runner")
    return arguments


class RunContext:
    def __init__(self, arguments):
        # TODO This constructor has side effects (it creates directories under some circumstances) which is weird.
        # It should probably be split into two phases with the side effects in the second phase.

        self.cluster_project = arguments.project
        self.peak_memory = arguments.peak_memory
        self.number_already_completed = 0
      
        if arguments.result_directory is None:
            results_directory = get_default_output_directory(arguments.run_type)
        else:
            results_directory = arguments.result_directory

        if arguments.restart:
            self.results_writer = ResultsWriter(results_directory)
            self.keyspace = Keyspace.from_previous_run(self.results_writer.results_root)
            self.existing_outputs = pd.read_hdf(os.path.join(self.results_writer.results_root, 'output.hdf'))
        else:
            self.results_writer = get_results_writer(results_directory, arguments.model_specification_file)
            model_specification = build_model_specification(arguments.model_specification_file)

            self.keyspace = Keyspace.from_branch_configuration(arguments.num_input_draws, arguments.num_random_seeds,
                                                               arguments.branch_configuration_file)

            if "input_data.artifact_path" in self.keyspace.get_data():
                raise ValueError("An artifact path can only be supplied in the model specification file, "
                                 "not the branches configuration.")

            if "artifact_path" in model_specification.configuration.input_data:
                artifact_path = parse_artifact_path_config(model_specification.configuration)
                if arguments.copy_data:
                    self.copy_artifact(artifact_path, self.keyspace.get_data().get('input_data.location'))
                    artifact_path = os.path.join(self.results_writer.results_root, "data_artifact.hdf")
                model_specification.configuration.input_data.update(
                    {"artifact_path": artifact_path},
                    source=__file__)

            model_specification_path = os.path.join(self.results_writer.results_root, 'model_specification.yaml')
            shutil.copy(arguments.model_specification_file, model_specification_path)

            self.existing_outputs = None

            # Log some basic stuff about the simulation to be run.
            self.keyspace.persist(self.results_writer)
        self.model_specification = os.path.join(self.results_writer.results_root, 'model_specification.yaml')
        self.sge_log_directory = configure_sge_logging(self.results_writer.results_root, arguments.quiet)
        self.worker_log_directory = configure_worker_logging(self.results_writer.results_root, arguments.log, arguments.quiet)

        # Each state table is 50-200 MB, so we only write the final state table for small jobs.
        max_jobs = 100
        if arguments.run_type == 'validation' and len(self.keyspace) <= max_jobs:
            self.with_state_table = True
            self.results_writer.add_sub_directory('final_states', 'final_states')
        else:
            self.with_state_table = False
            if arguments.run_type == 'validation':
                _log.warning(f"You're launching {len(self.keyspace)} jobs.  This is too many to write final "
                             f"state tables. If you need information from the state table, reduce the "
                             f"number of draws or branches.")

    def copy_artifact(self, artifact_path, locations):
        full_art = Artifact(artifact_path)

        artifact_locs = set(full_art.load('metadata.locations'))
        if not set(locations).issubset(artifact_locs):
            raise ValueError(f'You have specified locations {", ".join(set(locations) - artifact_locs)} in your '
                             f'branches/model specifications that are not present in the specified artifact.')

        # very slow to copy just relevant locs so copy the whole artifact
        self.results_writer.copy_file(artifact_path, "data_artifact.hdf")


def build_job_list(ctx):
    jobs = []
    number_already_completed = 0

    for (input_draw, random_seed, branch_config) in ctx.keyspace:
        parameters = {'model_specification_file': ctx.model_specification,
                      'branch_configuration': branch_config,
                      'input_draw': int(input_draw),
                      'random_seed': int(random_seed),
                      'results_path': ctx.results_writer.results_root,
                      'with_state_table': ctx.with_state_table,
                      }

        do_schedule = True
        if ctx.existing_outputs is not None:
            mask = ctx.existing_outputs.input_draw == int(input_draw)
            mask &= ctx.existing_outputs.random_seed == int(random_seed)
            for k, v in collapse_nested_dict(branch_config):
                if isinstance(v, float):
                    mask &= np.isclose(ctx.existing_outputs[k], v)
                else:
                    mask &= ctx.existing_outputs[k] == v
            do_schedule = not np.any(mask)

        if do_schedule:
            jobs.append(parameters)
        else:
            number_already_completed += 1

    if number_already_completed:
        _log.info(f"{number_already_completed} of {len(ctx.keyspace)} jobs completed in previous run.")
        if number_already_completed != len(ctx.existing_outputs):
            _log.warning("There are jobs from the previous run which would not have been created "
                         "with the configuration saved with the run. That either means that code "
                         "has changed between then and now or that the outputs or configuration data "
                         "have been modified. This may represent a serious error so give it some thought.")

    ctx.number_already_completed = number_already_completed
    np.random.shuffle(jobs)
    return jobs


def process_job_results(job_arguments, queue, ctx):
    start_time = time()
    collected = set()

    # if ctx.existing_outputs is not None:
    #     results = ctx.existing_outputs
    # else:
    #     results = pd.DataFrame()
    #

    finished_registry = FinishedJobRegistry(queue.name, connection=queue.connection, job_class=queue.job_class)
    wip_registry = StartedJobRegistry(queue.name, connection=queue.connection, job_class=queue.job_class)

    heartbeat = 0
    jobs_written = 0
    while (len(queue) + len(wip_registry)) > 0:
        sleep(5)
        finished_jobs = finished_registry.get_job_ids()

        chunk_size = 10
        # We batch, enumerate and log progress below to prevent broken pipes from long periods of
        # inactivity while things are processed.
        for i, finished_jobs_chunk in enumerate(chunks(finished_jobs, chunk_size)):
            final_states = {}
            chunk_results = []
            # dirty = False
            for job_id in finished_jobs_chunk:
                start = time()
                job = queue.fetch_job(job_id)
                end = time()
                _log.info(f'\tfetched job in {end - start:.4f}')
                start = end
                if ctx.with_state_table:
                    result, final_state = [pd.read_msgpack(r) for r in job.result]
                    final_states[job.id] = final_state
                else:
                    result = pd.read_msgpack(job.result[0])
<<<<<<< HEAD
                chunk_results.append(result)
                # dirty = True
                finished_registry.remove(job)

            if chunk_results:
                result = pd.concat(chunk_results, axis=0)
                jobs_written += len(chunk_results)
                ctx.results_writer.write_output(result, 'output.hdf', append=True)
=======
                    end = time()
                    _log.info(f'\tread from msgpack in {end - start:.4f}')
                results = results.append(result)
                dirty = True
                finished_registry.remove(job)

            if dirty:
                _log.info(f"\tWriting {len(finished_jobs)} jobs to output.hdf. "
                        f"{(i * chunk_size + len(finished_jobs_chunk)) / len(finished_jobs) * 100:.1f}% done.")
                ctx.results_writer.write_output(results, 'output.hdf')
>>>>>>> 4a387923
                for job_id, f in final_states.items():
                    run_config = job_arguments[job_id]
                    branch_number = ctx.keyspace.get_branch_number(run_config['branch_configuration'])
                    input_draw = run_config['input_draw']
                    random_seed = run_config['random_seed']
                    ctx.results_writer.write_output(
                        f, f"branch_{branch_number}_idraw_{input_draw}_seed_{random_seed}_.hdf",
                        key='final_states',
                        append=False
                    )

        fail_queue = get_failed_queue(queue.connection)

        # TODO: Sometimes there are duplicate job_ids, why?
        waiting_jobs = len(set(queue.job_ids))
        running_jobs = len(wip_registry)
        rjs = wip_registry.get_job_ids()
        finished_jobs = len(finished_registry) + jobs_written - ctx.number_already_completed
        failed_jobs = len(fail_queue)

        percent_complete = 100 * finished_jobs / (waiting_jobs + running_jobs + finished_jobs + failed_jobs)
        elapsed_time = time() - start_time

        if finished_jobs <= 100:
            remaining_time = '---'
        else:
            remaining_time = elapsed_time / (finished_jobs + failed_jobs) * (waiting_jobs + running_jobs)
            remaining_time = '{:.1f} minutes'.format(remaining_time / 60)

        # display run info, and a "heartbeat"
        heartbeat = (heartbeat + 1) % 4
        worker_count = len(ResilientWorker.all(queue=queue))
        _log.info(f'{finished_jobs + ctx.number_already_completed} completed and {failed_jobs} '
                  f'failed of {waiting_jobs + running_jobs + finished_jobs + failed_jobs + ctx.number_already_completed} '
                  f'({percent_complete:.1f}% completed)' +
                  f'/ Remaining time: {remaining_time} ' +
                  '.' * heartbeat + ' ' * (4 - heartbeat) +
                  f'    {worker_count} Workers' +
                  '           ')


def chunks(l, n):
    """Yield successive n-sized chunks from l."""
    for i in range(0, len(l), n):
        yield l[i:i + n]


def check_user_sge_config():
    """Warn if a user has set their stdout and stderr output paths
    in a home directory config file. This overrides settings from py-drmaa."""

    sge_config = Path().home() / ".sge_request"

    if sge_config.exists():
        with open(sge_config, "r") as f:
            for line in f:
                line = line.strip()
                if (('-o ' in line) or ('-e' in line)) and not line.startswith("#"):
                    _log.warn("You may have settings in your .sge_request file "
                              "that could overwrite the log location set by this script. "
                              f"Your .sge_request file is here: {sge_config}.  Look for "
                              "-o and -e and comment those lines to recieve logs side-by-side"
                              "with the worker logs.")


def main(model_specification_file, branch_configuration_file, result_directory, project, peak_memory,
         copy_data=False, num_input_draws=None, num_random_seeds=None, num_workers=None, max_retries=1,
         run_type='validation', quiet=False, log='{results_root}/master.log', restart=False):
    
    arguments = SimpleNamespace(**locals())
    arguments = validate_arguments(arguments)
    ctx = RunContext(arguments)
    check_user_sge_config()
    jobs = build_job_list(ctx)

    if len(jobs) == 0:
        _log.info("Nothing to do")
        return

    _log.info('Starting jobs. Results will be written to: {}'.format(ctx.results_writer.results_root))

    num_workers = len(jobs)
    drmaa_session = drmaa.Session()
    drmaa_session.initialize()

    queue = start_cluster(drmaa_session, num_workers, ctx.peak_memory, ctx.sge_log_directory,
                          ctx.worker_log_directory, ctx.cluster_project)

    # TODO: might be nice to have tighter ttls but it's hard to predict how long our jobs
    # will take from model to model and the entire system is short lived anyway
    job_arguments = {queue.enqueue('vivarium_cluster_tools.distributed_worker.worker',
                                   parameters=job,
                                   ttl=60 * 60 * 24 * 2,
                                   result_ttl=60 * 60,
                                   timeout='7d').id: job for job in jobs}

    process_job_results(job_arguments, queue, ctx)

    _log.info('Jobs completed. Results written to: {}'.format(ctx.results_writer.results_root))

<|MERGE_RESOLUTION|>--- conflicted
+++ resolved
@@ -359,27 +359,20 @@
                     final_states[job.id] = final_state
                 else:
                     result = pd.read_msgpack(job.result[0])
-<<<<<<< HEAD
+                    end = time()
+                    _log.info(f'\tread from msgpack in {end - start:.4f}')
+
                 chunk_results.append(result)
                 # dirty = True
                 finished_registry.remove(job)
 
             if chunk_results:
+                _log.info(f"\tWriting {len(finished_jobs)} jobs to output.hdf. "
+                          f"{(i * chunk_size + len(finished_jobs_chunk)) / len(finished_jobs) * 100:.1f}% done.")
                 result = pd.concat(chunk_results, axis=0)
                 jobs_written += len(chunk_results)
                 ctx.results_writer.write_output(result, 'output.hdf', append=True)
-=======
-                    end = time()
-                    _log.info(f'\tread from msgpack in {end - start:.4f}')
-                results = results.append(result)
-                dirty = True
-                finished_registry.remove(job)
-
-            if dirty:
-                _log.info(f"\tWriting {len(finished_jobs)} jobs to output.hdf. "
-                        f"{(i * chunk_size + len(finished_jobs_chunk)) / len(finished_jobs) * 100:.1f}% done.")
-                ctx.results_writer.write_output(results, 'output.hdf')
->>>>>>> 4a387923
+
                 for job_id, f in final_states.items():
                     run_config = job_arguments[job_id]
                     branch_number = ctx.keyspace.get_branch_number(run_config['branch_configuration'])
