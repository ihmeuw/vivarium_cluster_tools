--- conflicted
+++ resolved
@@ -1,8 +1,7 @@
-<<<<<<< HEAD
-**2.1.15 - 08/22/25**
+**2.1.18 - 08/22/25**
 
   - Type-hint entire repository
-=======
+
 **2.1.17 - 08/01/25**
 
   - Use vivarium_dependencies for common setup constraints
@@ -14,7 +13,6 @@
 **2.1.15 - 07/16/25**
 
   - Support pinning of vivarium_build_utils; pin vivarium_build_utils>=1.1.0,<2.0.0
->>>>>>> 804e73e5
 
 **2.1.14 - 06/16/25**
 
