--- conflicted
+++ resolved
@@ -1,4 +1,3 @@
-<<<<<<< HEAD
 **1.3.10 - 07/12/23**
 
  - Allow for specifying random seeds and draws in branches file
@@ -10,11 +9,7 @@
 
  - Increments version of Vivarium required
  - Prevent sorting of model specification keys
-=======
-**1.3.9 - 06/01/23**
-
- - Increments version of Vivarium required 
->>>>>>> 033fa199
+
 
 **1.3.8 - 12/27/22**
 
