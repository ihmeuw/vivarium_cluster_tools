--- conflicted
+++ resolved
@@ -1,12 +1,10 @@
-<<<<<<< HEAD
-**1.5.4 - 01/10/24**
+**1.5.5 - 02/05/24**
 
  - Add central performance logging
-=======
+
 **1.5.4 - 01/29/24**
 
  - Fix broken readthedocs build
->>>>>>> f92e3a1d
 
 **1.5.3 - 01/04/24**
 
