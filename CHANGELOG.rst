<<<<<<< HEAD
=======
**1.2.11 - 02/11/22**

 - CI configuration updates.

>>>>>>> baea4519
**1.2.10 - 10/28/21**

 - Add Zenodo metadata and update license to BSD 3-clause

**1.2.9 - 10/14/21**

 - Set log-level to debug for both redis server and workers
 - Create separate redis logs for each redis server
 - Fix bug inherited from rq hiding worker processes from scheduler
 - Fix incorrect help text for psimulate max-runtime flag

**1.2.8 - 08/16/21**

 - Don't write sim results in worker logs.

**1.2.6 - 08/10/21**

 - Standardize CI scripts
 - Upgrade readthedocs
 - Add API documentation
 - Allow psimulate to create result root directories

**1.2.5 - 06/08/21**

 - Unpin redis and rq dependencies

**1.2.4 - 05/12/21**

 - Add artifact path as an argument to psimulate
 - Fix redis connection bug
 - Add no_cleanup option to prevent auto-deletion on a failure
 - Add additional timing messages in the worker logs
 - Add JSON telemetry logging for each job run
 - Add vipin tool which logs job stats and outputs them to a csv or hdf file
 - Remove vparse functionality which is superseded by vipin
 - Remove references to deprecated DataFrame's msgpack functionality

**1.2.3 - 01/05/21**

 - Fix deploy script

**1.2.2 - 01/05/21**

 - Github actions replaces Travis for CI
 - Unpin pandas and numpy

**1.2.1 - 10/02/20**

 - Pin rq to 1.2.2

**1.2.0 - 08/31/20**

 - Update output.hdf to remove duplicate draw and random seed from the index.
 - Adds option for choosing scheduling queue.
 - Adds typing to internal functions.
 - Removed references to old IHME cluster.
 - Separated run configuration from cluster configuration.
 - Added utility function to make directories with consistent permissions.
 - Added functionality to serialize unwritten in-memory results on exit.
 - Added functionality to clean up directories if psimulate fails to produce results.

**1.1.2 - 01/03/20**

 - Set cluster queue dynamically based on max runtime argument.

**1.1.1 - 12/08/19**

 - Fix bug in random seed generation so that seeds are unique.

**1.1.0 - 11/18/19**

 - Move artifact from vivarium_public_health to vivarium proper. Remove the
   package dependency.
 - Clean up context interface and simulation creation.
 - Switch all logging to loguru.

**1.0.15 - 09/11/2019**

 - Add max runtime option
 - Set output directory permissions to 775
 - Prohibit launching from submit host

**1.0.14 - 06/20/19**

 - Bugfix in job enqueuing.

**1.0.12 - 06/20/19**

 - Bugfix in worker invocation

**1.0.11 - 06/19/19**

 - Namespace bugfix.

**1.0.10 - 06/18/19**

 - Added option to not batch results.
 - Updated yaml api usage.
 - Bugfix in dtypes when writing results.
 - Allow the usage of branch files without parameter variations.
 - Don't use ``ResultsWriter`` directly.
 - Switch to consistent pathlib usage.
 - Enable restart when no parameter variations present.
 - Setup log rotations.
 - Forward vivarium logs to worker logs.
 - New ``vparse`` command for parsing worker logs.

**1.0.9 - 04/22/19**

 - Bugfix in restart with string columns in outputs.
 - Extract common cli options.
 - Add verbosity levels to logging.
 - Add command to add draws/seeds to previous runs.

**1.0.8 - 04/16/19**

 - Switch to loguru for logging and cleanup usage.
 - Log cluster and node information from the workers.
 - Add serialized logs.
 - Client side sharding of redis instances.
 - More robustness in failure handling.
 - Tutorial documentation for yaml syntax.
 - Tutorial documentation for branches files.
 - Tutorial documentation for psimulate.
 - Readthedocs integration.
 - Extraction of shared CLI options

**1.0.7 - 04/02/19**

 - Be defensive about retrieving jobs.

**1.0.6 - 03/29/19**

 - Bugfix in tests.

**1.0.5 - 03/29/19**

 - Migrate to github.

**1.0.4 - 03/28/19**

 - Add debugger to cli.

**1.0.3 - 03/20/19**

 - Reduce requirements for simulation jobs.

**1.0.2 - 03/19/19**

 - Hack around hard to reproduce drmaa error.

**1.0.1 - 03/15/19**

 - Add additional project options.

**1.0.0 - 02/22/19**

 - Initial release.<|MERGE_RESOLUTION|>--- conflicted
+++ resolved
@@ -1,10 +1,7 @@
-<<<<<<< HEAD
-=======
 **1.2.11 - 02/11/22**
 
  - CI configuration updates.
 
->>>>>>> baea4519
 **1.2.10 - 10/28/21**
 
  - Add Zenodo metadata and update license to BSD 3-clause
