import os
import shutil
import time
from pathlib import Path
from subprocess import PIPE, Popen
<<<<<<< HEAD
from typing import Any
=======
from typing import Any, TypedDict
>>>>>>> f6c1660b

import pytest
from pytest import FixtureRequest

from vivarium_cluster_tools.utilities import backoff_and_retry, mkdir


class MkdirParams(TypedDict, total=False):
    """Parameters for the mkdir function."""

    parents: bool
    exists_ok: bool
    umask: int


@pytest.fixture(
    params=[
        ({}, None),
        ({"parents": False}, None),
        ({"parents": True}, None),
        ({"exists_ok": False, "parents": True}, None),
        ({"umask": 0o013, "parents": True}, "drwxrw-r--"),
        ({"parents": True}, None),
        ({"exists_ok": True, "parents": True}, None),
    ]
)
<<<<<<< HEAD
def permissions_params(request: Any) -> Any:
    return request.param


def test_mkdir_set_permissions(permissions_params: list[Any]) -> None:
=======
def permissions_params(request: FixtureRequest) -> tuple[MkdirParams, str | None]:
    return request.param  # type: ignore[no-any-return]


def test_mkdir_set_permissions(permissions_params: tuple[MkdirParams, str | None]) -> None:
>>>>>>> f6c1660b
    # Get prior umask value
    prior_umask = os.umask(0)
    os.umask(prior_umask)

    cwd = Path(os.getcwd())
    parent_dir_name = "parent_dir"
    child_dir_name = "child_dir"

    parent_path = cwd / parent_dir_name
    path = parent_path / child_dir_name

<<<<<<< HEAD
    mkdir_params: dict[str, Any] = permissions_params[0]
=======
    mkdir_params: MkdirParams = permissions_params[0]
>>>>>>> f6c1660b
    permissions: str | None = permissions_params[1] if permissions_params[1] else "drwxrwxr-x"

    def test_mkdir_permissions() -> None:
        mkdir(path, **mkdir_params)
        proc = Popen(
            f"ls -l | grep '{parent_dir_name}' | grep '{permissions}'",
            shell=True,
            stdout=PIPE,
        )
        assert proc.communicate()[0], "Parent directory has incorrect permissions"
        proc = Popen(
            f"ls -l '{parent_dir_name}' | grep '{child_dir_name}' | grep '{permissions}'",
            shell=True,
            stdout=PIPE,
        )
        assert proc.communicate()[0], "Child directory has incorrect permissions"

    try:
        if "parents" not in mkdir_params or not mkdir_params["parents"]:
            with pytest.raises(FileNotFoundError):
                mkdir(path, **mkdir_params)
        else:
            test_mkdir_permissions()

            # Setting new umask doesn't change permissions of existing directories if they exist
            mkdir_params["umask"] = 0o003
            if "exists_ok" not in mkdir_params or not mkdir_params["exists_ok"]:
                with pytest.raises(FileExistsError):
                    mkdir(path, **mkdir_params)
            else:
                test_mkdir_permissions()

    finally:
        if parent_path.exists():
            shutil.rmtree(parent_path)

        assert prior_umask == os.umask(prior_umask), "umask was changed and not reset"


def test_backoff_and_retry() -> None:
    class WarningCatcher:
        def __init__(self) -> None:
            self.caught_warnings: list[str] = []

        def warn(self, message: str, *args: Any, **kwargs: Any) -> None:
            self.caught_warnings.append(message)

    wc = WarningCatcher()

    @backoff_and_retry(log_function=wc.warn)
    def successful_function() -> bool:
        return True

    assert successful_function()
    assert len(wc.caught_warnings) == 0

    wc = WarningCatcher()

    @backoff_and_retry(backoff_seconds=0.1, num_retries=5, log_function=wc.warn)
    def failing_function() -> None:
        raise ValueError

    start = time.time()
    with pytest.raises(ValueError):
        failing_function()
    duration = time.time() - start
    # 5 for the retries, 1 for the final fail
    assert len(wc.caught_warnings) == 5 + 1
    assert abs(duration - 0.1 * 5) < 0.01<|MERGE_RESOLUTION|>--- conflicted
+++ resolved
@@ -3,11 +3,7 @@
 import time
 from pathlib import Path
 from subprocess import PIPE, Popen
-<<<<<<< HEAD
-from typing import Any
-=======
 from typing import Any, TypedDict
->>>>>>> f6c1660b
 
 import pytest
 from pytest import FixtureRequest
@@ -34,19 +30,11 @@
         ({"exists_ok": True, "parents": True}, None),
     ]
 )
-<<<<<<< HEAD
-def permissions_params(request: Any) -> Any:
-    return request.param
-
-
-def test_mkdir_set_permissions(permissions_params: list[Any]) -> None:
-=======
 def permissions_params(request: FixtureRequest) -> tuple[MkdirParams, str | None]:
     return request.param  # type: ignore[no-any-return]
 
 
 def test_mkdir_set_permissions(permissions_params: tuple[MkdirParams, str | None]) -> None:
->>>>>>> f6c1660b
     # Get prior umask value
     prior_umask = os.umask(0)
     os.umask(prior_umask)
@@ -58,11 +46,7 @@
     parent_path = cwd / parent_dir_name
     path = parent_path / child_dir_name
 
-<<<<<<< HEAD
-    mkdir_params: dict[str, Any] = permissions_params[0]
-=======
     mkdir_params: MkdirParams = permissions_params[0]
->>>>>>> f6c1660b
     permissions: str | None = permissions_params[1] if permissions_params[1] else "drwxrwxr-x"
 
     def test_mkdir_permissions() -> None:
